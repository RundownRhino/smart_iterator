from __future__ import annotations
import collections
import itertools
import functools
import operator
import random
from typing import (
    Any,
    Callable,
    Iterable,
    Iterator,
    Literal,
    Optional,
    Tuple,
    TypeAlias,
    TypeVar,
    Generic,
    Union,
    overload,
)
from typing_extensions import Self

<<<<<<< HEAD
from .helper_types import _SupportsSumNoDefaultT, _MulT, _AddableT1, _AddableT2, _HashableT
=======
from .helper_types import SupportsSumNoDefaultT, MulT, AddableT1, AddableT2, HashableT
>>>>>>> ab45f27a

T = TypeVar("T")
SI_T = TypeVar("SI_T", covariant=True)
V = TypeVar("V")

Predicate: TypeAlias = Callable[[T], bool]

NOFILL = object()


class SI(Generic[SI_T]):
    def __init__(self, it: Iterable[SI_T]) -> None:
        self._it: Iterator[SI_T] = iter(it)

    def __iter__(self) -> Iterator[SI_T]:
        return self._it

    def __next__(self) -> SI_T:
        return next(self._it)

    def map(self: SI[SI_T], fun: Callable[[SI_T], V]) -> SI[V]:
        """
        Applies a callable to each element, yielding the results.
        """
        return type(self)(map(fun, self))

    def count(self) -> int:
        """
        Consumes the iterator, returning the number of elements.
        """
        return sum(1 for _ in self)

    def flat_map(self: SI[SI_T], fun: Callable[[SI_T], Iterable[V]]) -> SI[V]:
        """
        Applies a callable to each element that returns an iterable of values for each element, and yields all the values.
        """
        return type(self)(itertools.chain.from_iterable(map(fun, self)))

    def filter(self, pred: Optional[Predicate[SI_T]] = None) -> Self:
        """
        Retains only elements for which pred returns True. If pred isn't provided, filters by truthiness.
        """
        return type(self)(filter(pred, self))

    def reduce(self, fun: Callable[[SI_T, SI_T], SI_T]) -> SI_T:
        """
        Applies a reduction function to the iterator. Raises TypeError if iterator is empty.
        """
        return functools.reduce(fun, self)

    # This method is somewhat of an outlier (no variable default??), but that's required for it to be implemented via the builtin sum
    # TODO: modify bounds to detect invalid start for this element type? Might be impossible.
    @overload
    def sum(self: SI[SupportsSumNoDefaultT]) -> Union[SupportsSumNoDefaultT, Literal[0]]:
        ...

    @overload
    def sum(self: SI[AddableT1], start: AddableT2) -> Union[AddableT1, AddableT2]:
        ...

    def sum(self, start=None):
        """
        Returns the sum of a "start" value (default:0) and the elements.
        """
        if start is None:
            return sum(self)  # type:ignore
        return sum(self, start)  # type:ignore

    @overload
    def prod(self: SI[MulT], default: MulT) -> MulT:
        ...

    @overload
    def prod(self: SI[MulT]) -> Union[MulT, Literal[1]]:
        ...

    def prod(self: SI[MulT], default=1):
        """
        Returns the product of elements, or default if there's no elements.
        """
        try:
            return self.reduce(operator.mul)
        except TypeError:
            return default

    def for_each(self, fun: Callable[[SI_T], Any]) -> None:
        """
        Applies a function to each element in the iterator, consuming it.
        """
        for el in self:
            fun(el)

    def enumerate(self: SI[SI_T], start: int = 0) -> SI[Tuple[int, SI_T]]:
        """
        See enumerate from the standard library.
        """
        return type(self)(enumerate(self, start=start))

    def to_list(self) -> list[SI_T]:
        """
        Collects the iterator into a list.
        """
        return list(self)

    def feed(self, fun: Callable[[Self], V]) -> V:
        """
        Returns fun(self).
        """
        return fun(self)

    def sliding_window(self: SI[SI_T], k: int, tooshort_ok: bool = True) -> SI[tuple[SI_T, ...]]:
        """Returns an SI of k-sized sliding windows.
        If there's not enough elements for one window,
        it'll still be yielded if tooshort_ok, otherwise the iterator will be empty.
        """
        return type(self)(self._sliding_window(k=k, tooshort_ok=tooshort_ok))

    def _sliding_window(self, k: int, tooshort_ok: bool = True) -> Iterator[tuple[SI_T, ...]]:
        if k < 1:
            raise ValueError(f"k must be >=1, was {k}")
        queue = collections.deque(maxlen=k)
        it = self._it
        for el in itertools.islice(it, 0, k):
            queue.append(el)
        if len(queue) < k:
            if tooshort_ok:
                yield tuple(queue)
            return
        yield tuple(queue)
        for el in it:
            queue.append(el)  # which pops the oldest one
            yield tuple(queue)

    def shifted_pairs(self: SI[SI_T], k: int) -> SI[tuple[SI_T, SI_T]]:
        """
        Returns an iterator of tuples of elements (self[i],self[i+k]).
        There'll only be len(self)-k+1 such tuples.
        """
        lst = self.to_list()
        return type(self)(zip(lst, lst[k:]))

    def groups(self: SI[SI_T], k: int = 2, fillvalue=NOFILL) -> SI[tuple[SI_T, ...]]:
        """
        ABCD -> AB, CD (for k=2)
        Returns an SI of tuples.
        If fillvalue is specified, missing elements will be filled with it; otherwise
        a possible unfull tuple will not be yielded.
        """
        it = self._it
        if fillvalue is NOFILL:
            return type(self)(zip(*([it] * k)))
        else:
            return type(self)(itertools.zip_longest(*([it] * k), fillvalue=fillvalue))

    # Here, return type is widened to the default's type.
    @overload
    def find(self: SI[T], pred: Optional[Predicate[T]], default: T) -> T:
        ...

    @overload
    def find(self, pred: Optional[Predicate[SI_T]], default: None) -> Optional[SI_T]:
        ...

    def find(self, pred=None, default=None):
        """
        Returns the first element for which pred returns True, or default if not found.
        If pred isn't provided, filters by truthiness.
        """
        return next(filter(pred, self), default)

    @overload
    def next(self) -> SI_T:
        ...

    @overload
    def next(self, default: V) -> Union[SI_T, V]:
        ...

    def next(self, default=NOFILL):
        """
        Returns the first element of the iterator.
        If iterator is empty, returns default if provided, otherwise raises StopIteration.
        """
        if default is NOFILL:
            return next(self._it)
        return next(self._it, default)

    @overload
    def last(self) -> SI_T:
        ...

    @overload
    def last(self, default: V) -> Union[SI_T, V]:
        ...

    def last(self, default=NOFILL):
        """
        Consumes the iterator and returns its last element.
        If iterator is empty, returns default if provided, otherwise raises StopIteration.
        """
        d = collections.deque(maxlen=1)
        d.extend(self)
        if not d:
            if default is NOFILL:
                raise StopIteration
            return default
        return d.pop()

    def reversed(self) -> Self:
        """
        Reverses the iterator's order. This is done by first collecting it into a list.
        """
        lst = self.to_list()
        lst.reverse()
        return type(self)(lst)

    def shuffled(self, random_fun: Optional[Callable[[], float]] = None) -> Self:
        """
        Yields the elements in random order. This is done by first collecting the iterator into a list.
        If provided, random_fun is used as the randomness source for random.shuffle.
        """
        lst = self.to_list()
        random.shuffle(lst, random=random_fun)
        return type(self)(lst)

    def any(self, pred: Predicate[SI_T]) -> bool:
        """
        Returns True if there's at least one item for which pred is True.
        Returns False on an empty iterable.
        """
        return any(pred(x) for x in self)

    def all(self, pred: Predicate[SI_T]) -> bool:
        """
        Returns True if there's at no items for which pred is False.
        Returns True on an empty iterable.
        """
        return all(pred(x) for x in self)

    def inspect(self, fun: Callable[[SI_T], Any]) -> Self:
        """
        Applies fun to each element of the iterator as it gets yielded, passing the element on unchanged.
        """
        return self.map(lambda x: (fun(x), x)[1])

    def zip(self: SI[SI_T], other: Iterable[V]) -> SI[Tuple[SI_T, V]]:
        return type(self)(zip(self, other))

    def unzip(self: SI[Tuple[T, V]]) -> Tuple[SI[T], SI[V]]:
        """
        "Unzips" an iterator of tuples into a tuple of iterators.
        """
        lefts, rights = self._unzip()  # type:ignore
        return type(self)(lefts), type(self)(rights)  # type:ignore

    def unzip_lists(self: SI[Tuple[T, V]]) -> Tuple[list[T], list[V]]:
        """
        Like unzip, but collects the returned iterators to lists.
        """
        ls = []
        rs = []
        for l, r in self:
            ls.append(l)
            rs.append(r)
        return ls, rs

    def _unzip(self: SI[Tuple[T, V]]) -> Tuple[Iterator[T], Iterator[V]]:
        lefts_queue: collections.deque[T] = collections.deque()
        rights_queue: collections.deque[V] = collections.deque()
        it = self._it

        def eat():
            l, r = next(it)
            lefts_queue.append(l)
            rights_queue.append(r)

        def lefts() -> Iterator[T]:
            while True:
                if not lefts_queue:
                    eat()
                yield lefts_queue.popleft()

        def rights():
            while True:
                if not rights_queue:
                    eat()
                yield rights_queue.popleft()

        return lefts(), rights()

    @overload
    def tee(
        self, n: Literal[1]
    ) -> Tuple[Self,]:
        ...

    @overload
    def tee(self) -> Tuple[Self, Self]:
        ...

    @overload
    def tee(self, n: Literal[2]) -> Tuple[Self, Self]:
        ...

    @overload
    def tee(self, n: Literal[3]) -> Tuple[Self, Self, Self]:
        ...

    @overload
    def tee(self, n: int = 2) -> Tuple[Self, ...]:
        ...

    def tee(self, n: int = 2) -> Tuple[Self, ...]:
        "Splits the iterator into n independent copies. See itertools.tee."
        return tuple(map(type(self), itertools.tee(self, n)))

    def partition(self, pred: Predicate[SI_T]) -> Tuple[list[SI_T], list[SI_T]]:
        """Consumes the iterator and returns two lists: all elements for which pred is True, and all elements for which pred is False."""
        true = []
        false = []
        for el in self:
            if pred(el):
                true.append(el)
            else:
                false.append(el)
        return true, false

    def group_by(self, key: Callable[[SI_T], V]) -> dict[V, list[SI_T]]:
        """Consumes the iterator and returns a dict mapping a value to all elements such that key(element) == value."""
        groups = {}
        for el in self:
            val = key(el)
            groups.setdefault(val, []).append(el)
        return groups

    def cycle(self) -> Self:
        """
        Repeats an iterator endlessly. See itertools.cycle.
        """
        return type(self)(itertools.cycle(self))

    def unique(self: SI[HashableT]) -> SI[HashableT]:
        """
        Retains only the first appearance of each unique (by equality) element. Requires the elements to be hashable.
        """
        seen = set()

        def allow(el: HashableT) -> bool:
            if el in seen:
                return False
            seen.add(el)
            return True

        return self.filter(allow)

    def value_counts(self: SI[HashableT]) -> collections.Counter[HashableT]:
        """
        Feeds the iterator into collections.Counter, returning a Counter mapping unique elements to their number of occurences.
        Requires the elements to be hashable.
        """
        return self.feed(collections.Counter)<|MERGE_RESOLUTION|>--- conflicted
+++ resolved
@@ -20,11 +20,7 @@
 )
 from typing_extensions import Self
 
-<<<<<<< HEAD
-from .helper_types import _SupportsSumNoDefaultT, _MulT, _AddableT1, _AddableT2, _HashableT
-=======
 from .helper_types import SupportsSumNoDefaultT, MulT, AddableT1, AddableT2, HashableT
->>>>>>> ab45f27a
 
 T = TypeVar("T")
 SI_T = TypeVar("SI_T", covariant=True)
